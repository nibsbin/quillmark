use std::error::Error;
use std::path::PathBuf;
use std::collections::HashMap;

// Re-export parsing functionality
pub mod parse;
pub use parse::{decompose, ParsedDocument, BODY_FIELD};

// Re-export templating functionality
pub mod templating;
pub use templating::{Glue, TemplateError};

/// Output formats supported by backends
#[derive(Debug, Clone, Copy, PartialEq, Eq)]
pub enum OutputFormat {
    Txt,
    Svg,
    Pdf,
}

/// An artifact produced by rendering
#[derive(Debug)]
pub struct Artifact {
    pub bytes: Vec<u8>,
    pub output_format: OutputFormat,
}

/// Rendering options
pub struct RenderConfig {
    /// The backend to use for rendering. Backends implement the `Backend` trait.
    pub backend: Box<dyn Backend>,
    pub output_format: Option<OutputFormat>,
    pub quill_path: PathBuf, // Path to quill template to use
}

/// Result type for rendering operations
pub type RenderResult = Result<Vec<Artifact>, RenderError>;

/// Errors that can occur during rendering
#[derive(thiserror::Error, Debug)]
pub enum RenderError {
    #[error("{0:?} backend is not built in this binary")]
    UnsupportedBackend(String),
    #[error("{format:?} not supported by {backend:?}")]
    FormatNotSupported {
        backend: String,
        format: OutputFormat,
    },
    #[error("multiple backends can produce {0:?}; specify one explicitly")]
    AmbiguousBackend(OutputFormat),
    #[error(transparent)]
    Other(#[from] Box<dyn Error + Send + Sync>),
}

/// A quill template containing the template content and metadata with file management capabilities
#[derive(Debug, Clone)]
pub struct Quill {
    /// The template content 
    pub template_content: String,
    /// Quill-specific data that backends might need
    pub metadata: HashMap<String, serde_yaml::Value>,
    /// Base path for resolving relative paths
    pub base_path: PathBuf,
    /// Name of the quill (derived from directory name)
    pub name: String,
    /// Glue template file name
    pub glue_file: String,
}

impl Quill {
    /// Create new Quill with just template content
    pub fn new(template_content: String, base_path: PathBuf) -> Self {
        let name = base_path.file_name()
            .unwrap_or_else(|| std::ffi::OsStr::new("unknown"))
            .to_string_lossy()
            .to_string();
        
        Self {
            template_content,
            metadata: HashMap::new(),
            base_path,
            name,
            glue_file: "glue.typ".to_string(),
        }
    }
    
<<<<<<< HEAD
=======
    /// Create Quill with metadata
    pub fn with_metadata(template_content: String, base_path: PathBuf, metadata: HashMap<String, serde_yaml::Value>) -> Self {
        let name = base_path.file_name()
            .unwrap_or_else(|| std::ffi::OsStr::new("unknown"))
            .to_string_lossy()
            .to_string();
        
        let glue_file = metadata.get("glue_file")
            .and_then(|v| v.as_str())
            .unwrap_or("glue.typ")
            .to_string();
            
        Self {
            template_content,
            metadata,
            base_path,
            name,
            glue_file,
        }
    }
    
>>>>>>> 6832fe26
    /// Create a Quill from a directory path
    pub fn from_path<P: AsRef<std::path::Path>>(path: P) -> Result<Self, Box<dyn Error + Send + Sync>> {
        let path = path.as_ref().to_path_buf();
        
        if !path.exists() {
            return Err(format!("Quill path does not exist: {}", path.display()).into());
        }
        
        let name = path.file_name()
            .unwrap_or_else(|| std::ffi::OsStr::new("unknown"))
            .to_string_lossy()
            .to_string();
        
        // Look for glue.typ file (default glue template file)
        let glue_path = path.join("glue.typ");
        if !glue_path.exists() {
            return Err(format!("Glue template file not found: {}", glue_path.display()).into());
        }
        
        let template_content = std::fs::read_to_string(&glue_path)
            .map_err(|e| format!("Failed to read glue template file: {}", e))?;
        
        let mut metadata = HashMap::new();
        metadata.insert("name".to_string(), serde_yaml::Value::String(name.clone()));
        metadata.insert("glue_file".to_string(), serde_yaml::Value::String("glue.typ".to_string()));
        
        Ok(Self {
            template_content,
            metadata,
            base_path: path,
            name,
            glue_file: "glue.typ".to_string(),
        })
    }
    
    /// Get the glue template file path
    pub fn glue_path(&self) -> PathBuf {
        self.base_path.join(&self.glue_file)
    }
    
    /// Get the assets directory path
    pub fn assets_path(&self) -> PathBuf {
        self.base_path.join("assets")
    }
    
    /// Get the packages directory path
    pub fn packages_path(&self) -> PathBuf {
        self.base_path.join("packages")
    }
    
    /// Validate that the quill has all necessary components
    pub fn validate(&self) -> Result<(), Box<dyn Error + Send + Sync>> {
        if !self.glue_path().exists() {
            return Err(format!("Glue template file does not exist: {}", self.glue_path().display()).into());
        }
        
        // Assets and packages directories are optional
        Ok(())
    }
}

/// Trait for markdown rendering backends
pub trait Backend: Send + Sync {
    /// Stable identifier (e.g., "typst", "latex", "mock")
    fn id(&self) -> &'static str;

    /// Formats this backend supports in *this* build.
    fn supported_formats(&self) -> &'static [OutputFormat];

    /// File extension for the document type this backend processes (e.g., ".typ", ".tex")
    fn glue_type(&self) -> &'static str;

    /// Register filters with the given Glue instance
    fn register_filters(&self, glue: &mut Glue);

    /// Compile the rendered glue content into final artifacts
    fn compile(&self, glue_content: &str, quill: &Quill, opts: &RenderConfig) -> Result<Vec<Artifact>, RenderError>;
}



/// Test context helpers for examples and testing
pub mod test_context {
    use super::*;
    
    /// Find the workspace root examples directory
    /// This helper searches for the examples/ folder starting from the current directory
    /// and walking up the directory tree until it finds a Cargo.toml at workspace level.
    pub fn examples_dir() -> Result<PathBuf, Box<dyn Error + Send + Sync>> {
        let current_dir = std::env::current_dir()?;
        let mut dir = current_dir.as_path();
        
        // Walk up the directory tree to find workspace root
        loop {
            let cargo_toml = dir.join("Cargo.toml");
            let examples_dir = dir.join("examples");
            
            // Check if this looks like the workspace root (has both Cargo.toml and examples/)
            if cargo_toml.exists() && examples_dir.exists() {
                // Also check if Cargo.toml contains workspace members to confirm it's the workspace root
                if let Ok(cargo_content) = std::fs::read_to_string(&cargo_toml) {
                    if cargo_content.contains("[workspace]") || cargo_content.contains("members") {
                        return Ok(examples_dir);
                    }
                }
                // Fallback: if we have examples/ directory, use it
                return Ok(examples_dir);
            }
            
            // Move up one directory
            if let Some(parent) = dir.parent() {
                dir = parent;
            } else {
                break;
            }
        }
        
        // If we can't find it, create examples/ in current directory
        let fallback_examples = current_dir.join("examples");
        std::fs::create_dir_all(&fallback_examples)?;
        Ok(fallback_examples)
    }
    
    /// Create an output directory within the examples folder
    /// This ensures all example outputs are staged within the workspace examples folder
    pub fn create_output_dir(subdir: &str) -> Result<PathBuf, Box<dyn Error + Send + Sync>> {
        let examples_root = examples_dir()?;
        let output_dir = examples_root.join(subdir);
        std::fs::create_dir_all(&output_dir)?;
        Ok(output_dir)
    }
    
    /// Get a path to a file within the examples directory
    pub fn examples_path(relative_path: &str) -> Result<PathBuf, Box<dyn Error + Send + Sync>> {
        let examples_root = examples_dir()?;
        Ok(examples_root.join(relative_path))
    }
}<|MERGE_RESOLUTION|>--- conflicted
+++ resolved
@@ -84,8 +84,6 @@
         }
     }
     
-<<<<<<< HEAD
-=======
     /// Create Quill with metadata
     pub fn with_metadata(template_content: String, base_path: PathBuf, metadata: HashMap<String, serde_yaml::Value>) -> Self {
         let name = base_path.file_name()
@@ -107,7 +105,6 @@
         }
     }
     
->>>>>>> 6832fe26
     /// Create a Quill from a directory path
     pub fn from_path<P: AsRef<std::path::Path>>(path: P) -> Result<Self, Box<dyn Error + Send + Sync>> {
         let path = path.as_ref().to_path_buf();
