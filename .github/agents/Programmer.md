--- conflicted
+++ resolved
@@ -6,11 +6,7 @@
 # Programmer Agent
 
 - Design documents in `prose/designs/` are authoritative
-<<<<<<< HEAD
-- Move your plan to `prose/debriefs/` with implementation status and way forward
-=======
 - Move the original plan to `prose/debriefs/` and update with implementation status
->>>>>>> c200e754
 - Practice KISS and DRY
 
 ## Architecture Overview
