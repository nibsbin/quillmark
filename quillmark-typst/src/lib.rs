mod compile;
mod convert;
mod filters;
mod world;
<<<<<<< HEAD
use filters::{asset_filter, body_filter, date_filter, dict_filter, lines_filter, string_filter};
=======
use filters::{content_filter, date_filter, dict_filter, lines_filter, string_filter};
>>>>>>> 63140ff5
use quillmark_core::{Artifact, Backend, Glue, OutputFormat, Quill, RenderError, RenderOptions};
/// Typst backend implementation
pub struct TypstBackend;

impl Backend for TypstBackend {
    fn id(&self) -> &'static str {
        "typst"
    }

    fn supported_formats(&self) -> &'static [OutputFormat] {
        &[OutputFormat::Pdf, OutputFormat::Svg]
    }

    fn glue_type(&self) -> &'static str {
        ".typ"
    }

    fn register_filters(&self, glue: &mut Glue) {
        // Register basic filters (simplified for now)
        glue.register_filter("String", string_filter);
        glue.register_filter("Lines", lines_filter);
        glue.register_filter("Date", date_filter);
        glue.register_filter("Dict", dict_filter);
<<<<<<< HEAD
        glue.register_filter("Body", body_filter);
        glue.register_filter("Asset", asset_filter);
=======
        glue.register_filter("Content", content_filter);
>>>>>>> 63140ff5
    }

    fn compile(
        &self,
        glued_content: &str,
        quill: &Quill,
        opts: &RenderOptions,
    ) -> Result<Vec<Artifact>, RenderError> {
        let format = opts.output_format.unwrap_or(OutputFormat::Pdf);

        // Check if format is supported
        if !self.supported_formats().contains(&format) {
            return Err(RenderError::FormatNotSupported {
                backend: self.id().to_string(),
                format,
            });
        }

        println!("Typst backend compiling for quill: {}", quill.name);

        match format {
            OutputFormat::Pdf => {
                let bytes = compile::compile_to_pdf(quill, glued_content).unwrap();
                Ok(vec![Artifact {
                    bytes: bytes,
                    output_format: OutputFormat::Pdf,
                }])
            }
            OutputFormat::Svg => {
                let svg_pages = compile::compile_to_svg(quill, glued_content).map_err(|e| {
                    RenderError::Other(format!("SVG compilation failed: {}", e).into())
                })?;
                Ok(svg_pages
                    .into_iter()
                    .map(|bytes| Artifact {
                        bytes,
                        output_format: OutputFormat::Svg,
                    })
                    .collect())
            }
            OutputFormat::Txt => Err(RenderError::FormatNotSupported {
                backend: self.id().to_string(),
                format: OutputFormat::Txt,
            }),
        }
    }
}

impl Default for TypstBackend {
    fn default() -> Self {
        Self
    }
}
#[cfg(test)]
mod tests {
    use super::*;

    #[test]
    fn test_backend_info() {
        let backend = TypstBackend::default();
        assert_eq!(backend.id(), "typst");
        assert_eq!(backend.glue_type(), ".typ");
        assert!(backend.supported_formats().contains(&OutputFormat::Pdf));
        assert!(backend.supported_formats().contains(&OutputFormat::Svg));
    }
}

// Re-export for compatibility
pub use TypstBackend as backend;<|MERGE_RESOLUTION|>--- conflicted
+++ resolved
@@ -2,11 +2,7 @@
 mod convert;
 mod filters;
 mod world;
-<<<<<<< HEAD
-use filters::{asset_filter, body_filter, date_filter, dict_filter, lines_filter, string_filter};
-=======
-use filters::{content_filter, date_filter, dict_filter, lines_filter, string_filter};
->>>>>>> 63140ff5
+use filters::{asset_filter, content_filter, date_filter, dict_filter, lines_filter, string_filter};
 use quillmark_core::{Artifact, Backend, Glue, OutputFormat, Quill, RenderError, RenderOptions};
 /// Typst backend implementation
 pub struct TypstBackend;
@@ -30,12 +26,8 @@
         glue.register_filter("Lines", lines_filter);
         glue.register_filter("Date", date_filter);
         glue.register_filter("Dict", dict_filter);
-<<<<<<< HEAD
-        glue.register_filter("Body", body_filter);
+        glue.register_filter("Content", content_filter);
         glue.register_filter("Asset", asset_filter);
-=======
-        glue.register_filter("Content", content_filter);
->>>>>>> 63140ff5
     }
 
     fn compile(
