#![doc = include_str!("../docs/compile.md")]

use typst::diag::Warned;
use typst::layout::PagedDocument;
use typst_pdf::PdfOptions;

use crate::world::QuillWorld;
use crate::error_mapping::map_typst_errors;
use quillmark_core::{Quill, RenderError};

/// Compiles a Typst document to PDF format.
pub fn compile_to_pdf(
    quill: &Quill,
    glued_content: &str,
<<<<<<< HEAD
) -> Result<Vec<u8>, Box<dyn std::error::Error + Send + Sync>> {
=======
) -> Result<Vec<u8>, RenderError> {
>>>>>>> 7dab3536
    println!("Using quill: {}", quill.name);
    let world = QuillWorld::new(quill, glued_content)
        .map_err(|e| RenderError::Internal(anyhow::anyhow!("Failed to create Typst world: {}", e)))?;
    
    let document = compile_document(&world)?;

    let pdf = typst_pdf::pdf(&document, &PdfOptions::default())
        .map_err(|e| RenderError::Internal(anyhow::anyhow!("PDF generation failed: {:?}", e)))?;

    Ok(pdf)
}

/// Compiles a Typst document to SVG format (one file per page).
pub fn compile_to_svg(
    quill: &Quill,
    glued_content: &str,
<<<<<<< HEAD
) -> Result<Vec<Vec<u8>>, Box<dyn std::error::Error + Send + Sync>> {
    let world = QuillWorld::new(quill, glued_content)?;
=======
) -> Result<Vec<Vec<u8>>, RenderError> {
    let world = QuillWorld::new(quill, glued_content)
        .map_err(|e| RenderError::Internal(anyhow::anyhow!("Failed to create Typst world: {}", e)))?;
    
>>>>>>> 7dab3536
    let document = compile_document(&world)?;

    let mut pages = Vec::new();
    for page in &document.pages {
        let svg = typst_svg::svg(page);
        pages.push(svg.into_bytes());
    }

    Ok(pages)
}

/// Internal compilation function
<<<<<<< HEAD
fn compile_document(world: &QuillWorld) -> Result<PagedDocument, Box<dyn std::error::Error + Send + Sync>> {
=======
fn compile_document(world: &QuillWorld) -> Result<PagedDocument, RenderError> {
>>>>>>> 7dab3536
    let Warned {
        output,
        warnings: _,
    } = typst::compile::<PagedDocument>(world);
    
    match output {
        Ok(doc) => {
            // TODO: Capture and propagate warnings to RenderResult
            Ok(doc)
        }
        Err(errors) => {
            let diagnostics = map_typst_errors(&errors, world);
            Err(RenderError::CompilationFailed(diagnostics.len(), diagnostics))
        }
    }
}<|MERGE_RESOLUTION|>--- conflicted
+++ resolved
@@ -12,11 +12,7 @@
 pub fn compile_to_pdf(
     quill: &Quill,
     glued_content: &str,
-<<<<<<< HEAD
-) -> Result<Vec<u8>, Box<dyn std::error::Error + Send + Sync>> {
-=======
 ) -> Result<Vec<u8>, RenderError> {
->>>>>>> 7dab3536
     println!("Using quill: {}", quill.name);
     let world = QuillWorld::new(quill, glued_content)
         .map_err(|e| RenderError::Internal(anyhow::anyhow!("Failed to create Typst world: {}", e)))?;
@@ -33,15 +29,10 @@
 pub fn compile_to_svg(
     quill: &Quill,
     glued_content: &str,
-<<<<<<< HEAD
-) -> Result<Vec<Vec<u8>>, Box<dyn std::error::Error + Send + Sync>> {
-    let world = QuillWorld::new(quill, glued_content)?;
-=======
 ) -> Result<Vec<Vec<u8>>, RenderError> {
     let world = QuillWorld::new(quill, glued_content)
         .map_err(|e| RenderError::Internal(anyhow::anyhow!("Failed to create Typst world: {}", e)))?;
     
->>>>>>> 7dab3536
     let document = compile_document(&world)?;
 
     let mut pages = Vec::new();
@@ -54,11 +45,7 @@
 }
 
 /// Internal compilation function
-<<<<<<< HEAD
-fn compile_document(world: &QuillWorld) -> Result<PagedDocument, Box<dyn std::error::Error + Send + Sync>> {
-=======
 fn compile_document(world: &QuillWorld) -> Result<PagedDocument, RenderError> {
->>>>>>> 7dab3536
     let Warned {
         output,
         warnings: _,
