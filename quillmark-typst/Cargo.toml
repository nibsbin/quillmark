[package]
name = "quillmark-typst"
version = "0.1.0"
edition = "2021"
description = "Typst backend for quillmark using pulldown-cmark and Typst"
license = "MIT"
repository = "https://github.com/nibsbin/quillmark"

[[example]]
name = "typst-convert"
path = "examples/convert_demo.rs"

[dependencies]
quillmark-core = { path = "../quillmark-core" }
thiserror = { workspace = true }
<<<<<<< HEAD
typst = "0.13.1"
typst-svg = "0.13.1"
typst-pdf = "0.13.1"
comemo = "0.4"
chrono = "0.4"
serde = { version = "1.0", features = ["derive"] }
toml = "0.9"

[dev-dependencies]
tempfile = "3.0"

[[example]]
name = "hello-quill-example"
path = "../examples/hello-quill-example.rs"
=======
pulldown-cmark = "0.13.0"
# typst = { version = "0.13.1" }
>>>>>>> ff37574c
<|MERGE_RESOLUTION|>--- conflicted
+++ resolved
@@ -13,7 +13,6 @@
 [dependencies]
 quillmark-core = { path = "../quillmark-core" }
 thiserror = { workspace = true }
-<<<<<<< HEAD
 typst = "0.13.1"
 typst-svg = "0.13.1"
 typst-pdf = "0.13.1"
@@ -21,14 +20,12 @@
 chrono = "0.4"
 serde = { version = "1.0", features = ["derive"] }
 toml = "0.9"
+pulldown-cmark = "0.13.0"
+
 
 [dev-dependencies]
 tempfile = "3.0"
 
 [[example]]
 name = "hello-quill-example"
-path = "../examples/hello-quill-example.rs"
-=======
-pulldown-cmark = "0.13.0"
-# typst = { version = "0.13.1" }
->>>>>>> ff37574c
+path = "../examples/hello-quill-example.rs"