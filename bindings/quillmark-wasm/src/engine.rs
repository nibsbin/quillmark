--- conflicted
+++ resolved
@@ -236,41 +236,12 @@
 
         let parsed = quillmark_core::ParsedDocument::with_quill_tag(fields, quill_tag);
 
-<<<<<<< HEAD
-        let opts: RenderOptions = if options.is_undefined() || options.is_null() {
-            RenderOptions::default()
-        } else {
-            serde_wasm_bindgen::from_value(options).map_err(|e| {
-                WasmError::from(format!("Invalid render options: {}", e)).to_js_value()
-            })?
-        };
-
-        // Determine which workflow to use
-        let mut workflow = if let Some(quill_name) = opts.quill_name {
-            // Use explicitly provided quill name (overrides quill_tag field)
-            self.inner
-                .workflow_from_quill_name(&quill_name)
-                .map_err(|e| {
-                WasmError::from(format!("Quill '{}' not found: {}", quill_name, e))
-                        .to_js_value()
-                })?
-        } else if let Some(quill_tag) = parsed_wasm.quill_tag {
-            // Use quill_tag from parsed document
-            self.inner
-                .workflow_from_quill_name(&quill_tag)
-                .map_err(|e| {
-                    WasmError::from(format!(
-                        "Quill '{}' from QUILL field not found: {}",
-                        quill_tag, e
-                    ))
-=======
         // Load the workflow
         let mut workflow = self
             .inner
             .workflow_from_quill_name(&quill_name_to_use)
             .map_err(|e| {
                 WasmError::from(format!("Quill '{}' not found: {}", quill_name_to_use, e))
->>>>>>> 4d362649
                     .to_js_value()
             })?;
 
