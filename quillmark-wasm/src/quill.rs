--- conflicted
+++ resolved
@@ -41,33 +41,8 @@
     /// The JSON should represent the entire Quill folder serialized.
     /// quillmark-core handles all parsing, ignoring, and validation.
     #[wasm_bindgen(js_name = fromJson)]
-<<<<<<< HEAD
     pub fn from_json(json_str: &str) -> Result<Quill, JsValue> {
         let inner = quillmark_core::Quill::from_json(json_str).map_err(|e| {
-=======
-    pub fn from_json(json: &JsValue) -> Result<Quill, JsValue> {
-        // Convert the incoming JsValue into serde_json::Value
-        let json_value: serde_json::Value = if json.is_string() {
-            // If it's a string, parse it
-            let s = json.as_string().unwrap_or_default();
-            serde_json::from_str(&s).map_err(|e| {
-                QuillmarkError::system(format!("Failed to parse JSON string: {}", e)).to_js_value()
-            })?
-        } else {
-            // Otherwise, deserialize the JS value into serde_json::Value
-            serde_wasm_bindgen::from_value(json.clone()).map_err(|e| {
-                QuillmarkError::system(format!("Failed to convert JS value to JSON: {}", e))
-                    .to_js_value()
-            })?
-        };
-
-        // Serialize to string and pass to core (core accepts &str JSON)
-        let json_str = serde_json::to_string(&json_value).map_err(|e| {
-            QuillmarkError::system(format!("Failed to serialize JSON value: {}", e)).to_js_value()
-        })?;
-
-        let inner = quillmark_core::Quill::from_json(&json_str).map_err(|e| {
->>>>>>> 3c35c83d
             QuillmarkError::system(format!("Failed to create Quill from JSON: {}", e)).to_js_value()
         })?;
 
