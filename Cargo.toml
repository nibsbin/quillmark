[workspace]
members = [
    "quillmark-core",
    "quillmark",
    "backends/quillmark-typst",
    "backends/quillmark-acroform",
    "quillmark-fixtures",
    "bindings/quillmark-wasm",
    "quillmark-fuzz",
    "bindings/quillmark-python",
]
# The default members to include when running `cargo build` or `cargo test` in the workspace root.
default-members = [
    "quillmark-core",
    "quillmark",
<<<<<<< HEAD
    "backends/quillmark-typst",
    "backends/quillmark-acroform",
    "quillmark-wasm",
=======
    "quillmark-typst",
    "quillmark-acroform",
    "bindings/quillmark-wasm",
>>>>>>> b523f0b1
]
resolver = "2"

[workspace.package]
version = "0.6.5"
edition = "2021"
include = ["src/**", "Cargo.toml", "README*", "LICENSE*"]
readme = "README.md"
license = "Apache-2.0"

[workspace.dependencies]
# Core dependencies
serde = { version = "~1.0", features = ["derive"] }
serde_yaml = "~0.9"
serde_json = "~1.0"
toml = "~0.9"

thiserror = "~2.0"
anyhow = "~1.0"

# File globbing
glob = "0.3.3"

# Templating
minijinja = "~2.12"

# Validation
jsonschema = {version = "0.33", default-features = false}

# Typst backend dependencies
fontdb = "0.21.0"
pulldown-cmark = "0.13.0"
time = { version = "0.3.44", features = ["formatting", "parsing"] }
typst = "0.14.0"
typst-kit = { version = "0.14.0", default-features = false }
typst-pdf = "0.14.0"
typst-svg = "0.14.0"
dirs = "6.0"

# AcroForm backend dependencies
acroform = "0.1.3"

# Intra-project dependencies
quillmark-core = { version = "0.6.5", path = "quillmark-core" }
quillmark-typst = { version = "0.6.5", path = "backends/quillmark-typst", default-features = false }
quillmark-acroform = { version = "0.6.5", path = "backends/quillmark-acroform" }
quillmark = { version = "0.6.5", path = "quillmark", default-features = false }

# Test and dev dependencies
tempfile = "~3.23"
proptest = "~1.5"
quillmark-fixtures = { path = "quillmark-fixtures" }

[workspace.metadata.workspaces]
# Exclude fixtures from publishing since it's dev-only
no_individual_tags = true

[workspace.metadata.release]
allow-branch = ["main"]

[profile.release]
opt-level = "z"      # Optimize for size
lto = true           # Link-time optimization
codegen-units = 1    # Better optimization
panic = "abort"      # Smaller binary
strip = true         # Remove debug symbols<|MERGE_RESOLUTION|>--- conflicted
+++ resolved
@@ -13,15 +13,9 @@
 default-members = [
     "quillmark-core",
     "quillmark",
-<<<<<<< HEAD
     "backends/quillmark-typst",
     "backends/quillmark-acroform",
-    "quillmark-wasm",
-=======
-    "quillmark-typst",
-    "quillmark-acroform",
     "bindings/quillmark-wasm",
->>>>>>> b523f0b1
 ]
 resolver = "2"
 
