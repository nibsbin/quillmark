--- conflicted
+++ resolved
@@ -12,12 +12,7 @@
 
 [dependencies]
 pyo3 = { version = "~0.26", features = ["extension-module", "abi3-py310"] }
-<<<<<<< HEAD
-quillmark = { workspace = true, features = ["typst"]}
-quillmark-core = { workspace = true, default-features = true}
-=======
 quillmark = { workspace = true, default-features = true}
 quillmark-core = { workspace = true }
->>>>>>> 3e779044
 anyhow = {workspace = true}
 serde_json = {workspace = true}